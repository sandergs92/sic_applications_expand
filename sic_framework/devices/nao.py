--- conflicted
+++ resolved
@@ -8,15 +8,8 @@
     BottomNaoCamera
 from sic_framework.devices.common_naoqi.naoqi_microphone import \
     NaoqiMicrophone, NaoqiMicrophoneSensor
-<<<<<<< HEAD
 from sic_framework.devices.common_naoqi.naoqi_motion_recorder import NaoMotionRecorderActuator
 from sic_framework.devices.common_naoqi.naoqi_motion_streamer import NaoMotionStreamerService
-=======
-from sic_framework.devices.common_naoqi.naoqi_motion_recorder import \
-    NaoMotionRecorderAction, NaoMotionReplayAction
-from sic_framework.devices.common_naoqi.naoqi_motion_streamer import \
-    NaoMotionStreamConsumer, NaoMotionStreamProducer
->>>>>>> b037880e
 from sic_framework.devices.common_naoqi.naoqi_speakers import \
     NaoqiTextToSpeechActuator, NaoqiTextToSpeech
 from sic_framework.devices.device import SICDevice
@@ -72,10 +65,4 @@
         NaoMotionRecorderActuator,
         NaoMotionStreamerService,
     ]
-    SICComponentManager(s)
-    #
-    # s = [
-    #     NaoMotionStreamConsumer,
-    #     NaoMotionStreamProducer,
-    # ]
-
+    SICComponentManager(s)
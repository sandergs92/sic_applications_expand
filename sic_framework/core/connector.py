--- conflicted
+++ resolved
@@ -163,14 +163,10 @@
         :return: the SICMessage reply from the device, or none if blocking=False
         :rtype: SICMessage | None
         """
-<<<<<<< HEAD
-        assert utils.is_sic_instance(request, SICRequest), "Cannot send requests that do not inherit from " \
-=======
         if isinstance(request, type):
             print("You probably forgot to initiate the class. For example, use NaoRestRequest() instead of NaoRestRequest.")
 
-        assert utils.isinstance_pickle(request, SICRequest), "Cannot send requests that do not inherit from " \
->>>>>>> 0c2bb7b5
+        assert utils.is_sic_instance(request, SICRequest), "Cannot send requests that do not inherit from " \
                                                              "SICRequest (type: {req})".format(req=type(request))
 
         # Update the timestamp, as it is not yet set (normally be set by the device of origin, e.g a camera)
